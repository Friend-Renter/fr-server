--- conflicted
+++ resolved
@@ -5,27 +5,16 @@
 import { Listing } from "./model.js";
 import { enumerateBuckets } from "../../utils/dates.js";
 import { asyncHandler, jsonOk } from "../../utils/http.js";
-<<<<<<< HEAD
 import { Asset } from "../assets/model.js"; // <-- add
 import { getFlagsDoc } from "../flags/service.js";
 import { BookingLock } from "../locks/model.js";
 import { User } from "../users/model.js";
-=======
-import { getFlagsDoc } from "../flags/service.js";
-import { BookingLock } from "../locks/model.js";
-import { User } from "../users/model.js"; // for host name (optional)
->>>>>>> 566d8839
 
 const router = Router();
 
 /**
  * GET /listings
-<<<<<<< HEAD
  * Public feed (minimal) with optional self-exclusion: ?excludeHostId=&limit=
-=======
- * Public feed (minimal): cursor-less stub for now.
- * Query: ?limit=&cursor=&q=&lat=&lng=&radius=
->>>>>>> 566d8839
  */
 router.get(
   "/",
@@ -38,7 +27,6 @@
     }
 
     const limit = Math.min(Math.max(parseInt(String(req.query.limit ?? "20"), 10) || 20, 1), 50);
-<<<<<<< HEAD
     const excludeHostId = req.query.excludeHostId ? String(req.query.excludeHostId) : null;
 
     const match: any = { status: "active" };
@@ -100,42 +88,6 @@
         host: { id: String(d.hostId) },
       };
     });
-=======
-    // Very simple: newest active listings first
-    const docs = await Listing.find(
-      { status: "active" },
-      {
-        _id: 1,
-        title: 1,
-        photos: 1,
-        pricing: 1,
-        hostId: 1,
-        "location.city": 1,
-        "location.lat": 1,
-        "location.lng": 1,
-        createdAt: 1,
-      }
-    )
-      .sort({ createdAt: -1 })
-      .limit(limit)
-      .lean();
-
-    const showPrice = !!flags.flags["pricing.enabled"];
-    const items = docs.map((d) => ({
-      id: String(d._id),
-      title: d.title,
-      photos: Array.isArray(d.photos) ? d.photos : [],
-      pricePerDay: showPrice ? (d?.pricing?.perDay ?? d?.pricing?.basePerDay ?? null) : null,
-      location: d.location
-        ? {
-            city: d.location.city || null,
-            lat: d.location.lat ?? null,
-            lng: d.location.lng ?? null,
-          }
-        : null,
-      host: { id: String(d.hostId) },
-    }));
->>>>>>> 566d8839
 
     return jsonOk(res, { items, nextCursor: null });
   })
@@ -143,58 +95,28 @@
 
 /**
  * GET /listings/:id
-<<<<<<< HEAD
  * Public listing details (joined with Asset for title/media)
-=======
- * Public listing details
->>>>>>> 566d8839
  */
 router.get(
   "/:id",
   asyncHandler(async (req, res) => {
     const flags = await getFlagsDoc();
-<<<<<<< HEAD
     if (!flags.flags.listings?.enabled) {
       return res
         .status(423)
         .json({ error: { code: "FEATURE_DISABLED", feature: "listings.enabled" } });
     }
-=======
-    // if (!flags["listings.enabled"]) {
-    //   return res
-    //     .status(423)
-    //     .json({ error: { code: "FEATURE_DISABLED", feature: "listings.enabled" } });
-    // }
->>>>>>> 566d8839
 
     const id = req.params.id;
     if (!mongoose.isValidObjectId(id)) {
       return res.status(422).json({ error: { code: "INVALID_ID", message: "Invalid listing id" } });
     }
 
-<<<<<<< HEAD
     const d = await Listing.findById(id).lean();
-=======
-    const d = await Listing.findById(id, {
-      _id: 1,
-      title: 1,
-      photos: 1,
-      description: 1,
-      pricing: 1,
-      status: 1,
-      hostId: 1,
-      "location.city": 1,
-      "location.lat": 1,
-      "location.lng": 1,
-      badges: 1, // friendsOnly / deposit / approval, if you store them
-    }).lean();
-
->>>>>>> 566d8839
     if (!d || d.status !== "active") {
       return res.status(404).json({ error: { code: "LISTING_NOT_FOUND" } });
     }
 
-<<<<<<< HEAD
     const asset = await Asset.findById(d.assetId, { title: 1, media: 1 }).lean();
     const showPrice = !!flags.flags.pricing?.enabled;
 
@@ -230,33 +152,6 @@
       friendsOnly: false,
       depositHold: d?.pricing?.depositCents ? Math.round(d.pricing.depositCents) / 100 : null,
       requiresHostApproval: !d?.instantBook,
-=======
-    const showPrice = !!flags.flags["pricing.enabled"];
-    // Optional: get host name
-    let host = { id: String(d.hostId) };
-    try {
-      const h = await User.findById(d.hostId, { firstName: 1, lastName: 1 }).lean();
-      if (h) host = { ...host, name: `${h.firstName ?? ""} ${h.lastName ?? ""}`.trim() };
-    } catch {}
-
-    return jsonOk(res, {
-      id: String(d._id),
-      title: d.title,
-      photos: Array.isArray(d.photos) ? d.photos : [],
-      description: d.description ?? null,
-      pricePerDay: showPrice ? (d?.pricing?.perDay ?? d?.pricing?.basePerDay ?? null) : null,
-      location: d.location
-        ? {
-            city: d.location.city || null,
-            lat: d.location.lat ?? null,
-            lng: d.location.lng ?? null,
-          }
-        : null,
-      host,
-      friendsOnly: !!d?.badges?.friendsOnly,
-      depositHold: d?.badges?.depositHold ?? null,
-      requiresHostApproval: !!d?.badges?.requiresHostApproval,
->>>>>>> 566d8839
     });
   })
 );
