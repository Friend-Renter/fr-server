/** Redis client singleton + ping (Upstash-ready) + namespaced key builder */
import { createClient, type RedisClientType } from "redis";

import { env } from "./env.js";

let client: RedisClientType | null = null;

function getClient(): RedisClientType {
  if (!client) {
<<<<<<< HEAD
    const url = env.REDIS_URL;
    const isTls = url.startsWith("rediss://");

    client = createClient({
      url,
      socket: {
        connectTimeout: 3000,
        keepAlive: true,
        reconnectStrategy: (retries) => Math.min(retries * 200, 3000),
      },
      ...(isTls ? { tls: {} } : {}), // ✅ put tls at top-level, not under socket
=======
    const useTls = env.REDIS_URL?.startsWith("rediss://");

    client = createClient({
      url: env.REDIS_URL,
      socket: {
        tls: useTls, // enable TLS when needed
        connectTimeout: 3000,
        keepAlive: true,
        // prevent idle disconnects
        reconnectStrategy: (retries) => {
          // Backoff retry: wait up to 3s between retries
          const delay = Math.min(retries * 200, 3000);
          console.log(`[redis] reconnecting in ${delay}ms`);
          return delay;
        },
      },
>>>>>>> 04dd9852
    });

    client.on("error", (e) => {
      console.warn("[redis] client error:", (e as any)?.message || e);
    });

<<<<<<< HEAD
    client.on("connect", () => console.log("[redis] connecting..."));
    client.on("ready", () => console.log("[redis] ready ✅"));
=======
    client.on("connect", () => {
      console.log("[redis] connecting...");
    });

    client.on("ready", () => {
      console.log("[redis] connected and ready ✅");
    });
>>>>>>> 04dd9852
  }

  return client;
}

<<<<<<< HEAD
export async function redisClient(): Promise<RedisClientType> {
=======
export async function redisClient() {
>>>>>>> 04dd9852
  const c = getClient();
  if (!c.isOpen) await c.connect();
  return c;
}

export function key(...parts: Array<string | number>): string {
  return `${env.REDIS_NAMESPACE}:${parts.join(":")}`;
}

export async function pingRedis(): Promise<{ status: "ok" | "error"; message?: string }> {
  try {
    const c = await redisClient();
    await c.ping();
    return { status: "ok" };
  } catch (err: any) {
    return { status: "error", message: err?.message || String(err) };
  }
}

export async function closeRedis() {
  if (client?.isOpen) await client.quit();
}<|MERGE_RESOLUTION|>--- conflicted
+++ resolved
@@ -7,7 +7,6 @@
 
 function getClient(): RedisClientType {
   if (!client) {
-<<<<<<< HEAD
     const url = env.REDIS_URL;
     const isTls = url.startsWith("rediss://");
 
@@ -19,52 +18,20 @@
         reconnectStrategy: (retries) => Math.min(retries * 200, 3000),
       },
       ...(isTls ? { tls: {} } : {}), // ✅ put tls at top-level, not under socket
-=======
-    const useTls = env.REDIS_URL?.startsWith("rediss://");
-
-    client = createClient({
-      url: env.REDIS_URL,
-      socket: {
-        tls: useTls, // enable TLS when needed
-        connectTimeout: 3000,
-        keepAlive: true,
-        // prevent idle disconnects
-        reconnectStrategy: (retries) => {
-          // Backoff retry: wait up to 3s between retries
-          const delay = Math.min(retries * 200, 3000);
-          console.log(`[redis] reconnecting in ${delay}ms`);
-          return delay;
-        },
-      },
->>>>>>> 04dd9852
     });
 
     client.on("error", (e) => {
       console.warn("[redis] client error:", (e as any)?.message || e);
     });
 
-<<<<<<< HEAD
     client.on("connect", () => console.log("[redis] connecting..."));
     client.on("ready", () => console.log("[redis] ready ✅"));
-=======
-    client.on("connect", () => {
-      console.log("[redis] connecting...");
-    });
-
-    client.on("ready", () => {
-      console.log("[redis] connected and ready ✅");
-    });
->>>>>>> 04dd9852
   }
 
   return client;
 }
 
-<<<<<<< HEAD
 export async function redisClient(): Promise<RedisClientType> {
-=======
-export async function redisClient() {
->>>>>>> 04dd9852
   const c = getClient();
   if (!c.isOpen) await c.connect();
   return c;
